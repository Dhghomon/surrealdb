--- conflicted
+++ resolved
@@ -152,16 +152,11 @@
 			name: Ident("a".to_string()),
 			comment: Some(Strand("test".to_string())),
 			changefeed: Some(ChangeFeed {
-<<<<<<< HEAD
-				expiry: std::time::Duration::from_secs(60) * 10
-			}),
-			#[cfg(feature = "sql2")]
-			if_not_exists: false,
-=======
 				expiry: std::time::Duration::from_secs(60) * 10,
 				store_original: true,
-			})
->>>>>>> 99600d50
+			}),
+			#[cfg(feature = "sql2")]
+			if_not_exists: false,
 		}))
 	);
 
