name: Nix

on:
  push:
    branches:
      - main
  pull_request:
    types: [ labeled ]

# Setting the shell option, it will run 'bash --noprofile --norc -eo pipefail {0}'
defaults:
  run:
    shell: bash

jobs:

<<<<<<< HEAD
  build-static:
    name: Build static Linux binary
    if: ${{ github.ref == 'refs/heads/main' }} || ${{ github.event.label.name == 'nix' }}
    runs-on: ubuntu-latest
    steps:
      - uses: actions/checkout@v4
      - uses: cachix/install-nix-action@v20
      - uses: cachix/cachix-action@v12
        with:
          name: surrealdb
          authToken: '${{ secrets.CACHIX_AUTH_TOKEN }}'
          extraPullNames: nix-community
      - run: nix build .#static-binary
      - run: ./result/bin/surreal help

=======
>>>>>>> 3b5a7411
  build-docker:
    name: Build Docker image
    if: ${{ github.ref == 'refs/heads/main' }} || ${{ github.event.label.name == 'nix' }}
    runs-on: ubuntu-latest
    steps:
      - uses: actions/checkout@v4
      - uses: cachix/install-nix-action@v20
      - uses: cachix/cachix-action@v12
        with:
          name: surrealdb
          authToken: '${{ secrets.CACHIX_AUTH_TOKEN }}'
          extraPullNames: nix-community
      - run: nix build .#docker-image
      - run: docker load --input ./result

  build-native-linux:
    name: Build native Linux binary
    if: ${{ github.ref == 'refs/heads/main' }} || ${{ github.event.label.name == 'nix' }}
    runs-on: ubuntu-latest
    steps:
      - uses: actions/checkout@v4
      - uses: cachix/install-nix-action@v20
      - uses: cachix/cachix-action@v12
        with:
          name: surrealdb
          authToken: '${{ secrets.CACHIX_AUTH_TOKEN }}'
          extraPullNames: nix-community
      - run: nix build .#x86_64-unknown-linux-gnu
      - run: ./result/bin/surreal help<|MERGE_RESOLUTION|>--- conflicted
+++ resolved
@@ -14,24 +14,6 @@
 
 jobs:
 
-<<<<<<< HEAD
-  build-static:
-    name: Build static Linux binary
-    if: ${{ github.ref == 'refs/heads/main' }} || ${{ github.event.label.name == 'nix' }}
-    runs-on: ubuntu-latest
-    steps:
-      - uses: actions/checkout@v4
-      - uses: cachix/install-nix-action@v20
-      - uses: cachix/cachix-action@v12
-        with:
-          name: surrealdb
-          authToken: '${{ secrets.CACHIX_AUTH_TOKEN }}'
-          extraPullNames: nix-community
-      - run: nix build .#static-binary
-      - run: ./result/bin/surreal help
-
-=======
->>>>>>> 3b5a7411
   build-docker:
     name: Build Docker image
     if: ${{ github.ref == 'refs/heads/main' }} || ${{ github.event.label.name == 'nix' }}
